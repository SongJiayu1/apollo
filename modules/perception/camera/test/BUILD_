--- conflicted
+++ resolved
@@ -39,7 +39,6 @@
 #        "@local_config_tensorrt//:tensorrt",
 #    ],
 #)
-
 cc_test(
     name = "camera_common_camera_ground_plane_test",
     size = "small",
@@ -130,28 +129,6 @@
     ],
 )
 
-<<<<<<< HEAD
-=======
-#cc_test(
-#    name = "camera_common_undistortion_handler_test",
-#    srcs = ["camera_common_undistortion_handler_test.cc"],
-#    deps = [
-#        ":camera_common_io_util",
-#        ":camera_common_undistortion",
-#        "//modules/common/util:util_tool",
-#        "//modules/perception/camera/common:undistortion_handler",
-#        "//modules/perception/inference:inference_factory",
-#        "//modules/perception/inference/operators:perception_inference_operators",
-#        "//modules/perception/lib/utils:utils",
-#        "@caffe",
-#        "@com_github_jbeder_yaml_cpp//:yaml-cpp",
-#        "@com_google_googletest//:gtest_main",
-#        "@com_google_protobuf//:protobuf",
-#        "@opencv",
-#        "@local_config_tensorrt//:tensorrt",
-#    ],
-#)
->>>>>>> 10046742
 cc_test(
     name = "camera_common_util_test",
     size = "small",
