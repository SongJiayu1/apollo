import 'imports-loader?THREE=three!three/examples/js/controls/OrbitControls.js';

import routingPointPin from 'assets/images/routing/pin.png';

import WS from 'store/websocket';
import { drawImage } from 'utils/draw';
import { IsPointInRectangle } from 'utils/misc';

const minDefaultRoutingPointsNum = 1;

export default class RoutingEditor {
  constructor() {
    this.routePoints = [];
    this.parkingInfo = null;
    this.inEditingMode = false;
    this.pointId = 0;
    this.parkingSpaceInfo = [];
    this.deadJunctionInfo = [];
  }

  isInEditingMode() {
    return this.inEditingMode;
  }

  enableEditingMode(camera, adc) {
    this.inEditingMode = true;

    const pov = 'Map';
    camera.fov = PARAMETERS.camera[pov].fov;
    camera.near = PARAMETERS.camera[pov].near;
    camera.far = PARAMETERS.camera[pov].far;

    camera.updateProjectionMatrix();
    WS.requestMapElementIdsByRadius(PARAMETERS.routingEditor.radiusOfMapRequest);
  }

  disableEditingMode(scene) {
    this.inEditingMode = false;
    this.removeAllRoutePoints(scene);
    this.parkingInfo = null;
    this.pointId = 0;
  }

  addRoutingPoint(point, coordinates, scene, offset = true) {
    const offsetPoint = offset ? coordinates.applyOffset({ x: point.x, y: point.y }) : point;
    const selectedParkingSpaceIndex = this.isPointInParkingSpace(offsetPoint);
    if (selectedParkingSpaceIndex !== -1) {
      this.parkingSpaceInfo[selectedParkingSpaceIndex].selectedCounts++;
    }
    const pointMesh = drawImage(routingPointPin, 3.5, 3.5, offsetPoint.x, offsetPoint.y, 0.3);
    pointMesh.pointId = this.pointId;
    point.id = this.pointId;
    this.pointId += 1;
    this.routePoints.push(pointMesh);
    scene.add(pointMesh);
    if (offset) {
      WS.checkRoutingPoint(point);
    }
    return selectedParkingSpaceIndex;
  }

  setParkingInfo(info) {
    this.parkingInfo = info;
  }

  setParkingSpaceInfo(parkingSpaceInfo, extraInformation, coordinates, scene) {
    this.parkingSpaceInfo = parkingSpaceInfo;
    this.parkingSpaceInfo.forEach((item, index) => {
      const extraInfo = extraInformation[index];
      if (_.isEmpty(extraInfo)) {
        return false;
      }
      const offsetPoints = item.polygon.point.map(point => {
        return coordinates.applyOffset({ x: point.x, y: point.y });
      });
      const adjustPoints = extraInfo.order.map(number => {
        return offsetPoints[number];
      });
      item.polygon.point = adjustPoints;
      item.type = extraInfo.type;
      item.routingEndPoint = extraInfo.routingEndPoint;
      item.laneWidth = extraInfo.laneWidth;
      item.selectedCounts = 0;
      item.laneId = extraInfo.laneId;
    });
  }

  removeInvalidRoutingPoint(pointId, msg, scene) {
    let index = -1;
    alert(msg);
    if (pointId) {
      this.routePoints = this.routePoints.filter((point) => {
        if (point.pointId === pointId) {
          index = this.removeRoutingPoint(scene, point);
          return false;
        }
        return true;
      });
    }
    return index;
  }

  removeLastRoutingPoint(scene) {
    const lastPoint = this.routePoints.pop();
    let index = -1;
    if (lastPoint) {
      index = this.removeRoutingPoint(scene, lastPoint);
    }
    return index;
  }

  removeAllRoutePoints(scene) {
    let index = -1;
    const indexArr = [];
    this.routePoints.forEach((object) => {
      index = this.removeRoutingPoint(scene, object);
      if (index !== -1) {
        indexArr.push(index);
      }
    });
    this.routePoints = [];
    return indexArr;
  }

  removeRoutingPoint(scene, object) {
    scene.remove(object);
    let index = this.isPointInParkingSpace(_.get(object, 'position'));
    if (index !== -1) {
      if (--this.parkingSpaceInfo[index].selectedCounts > 0) {
        index = -1;
      }
    }
    if (object.geometry) {
      object.geometry.dispose();
    }
    if (object.material) {
      object.material.dispose();
    }
    return index;
  }

  sendRoutingRequest(carOffsetPosition, carHeading, coordinates, routingPoints) {
    // parking routing request vs common routing request
    // add dead end junction routing request when select three points
    // and the second point is in dead end junction.
    if (this.routePoints.length === 0 && routingPoints.length === 0) {
      alert('Please provide at least an end point.');
      return false;
    }

    const index = _.isEmpty(this.routePoints) ?
      -1 : this.isPointInParkingSpace(this.routePoints[this.routePoints.length - 1].position);
    const parkingRoutingRequest = (index !== -1);
    if (parkingRoutingRequest) {
      const lastPoint = this.routePoints.pop();
      const { routingEndPoint, id, type, laneWidth, laneId } = this.parkingSpaceInfo[index];
      const parkingRequestPoints = this.routePoints.map((object) => {
        object.position.z = 0;
        return coordinates.applyOffset(object.position, true);
      });
      parkingRequestPoints.push(coordinates.applyOffset(routingEndPoint, true));
      const start = (parkingRequestPoints.length > 1) ? parkingRequestPoints[0]
        : coordinates.applyOffset(carOffsetPosition, true);
      const end = parkingRequestPoints[parkingRequestPoints.length - 1];
      const waypoint = (parkingRequestPoints.length > 1) ? parkingRequestPoints.slice(1, -1) : [];
      this.routePoints.push(lastPoint);
      this.parkingSpaceInfo[index].polygon.point.forEach(vertex => {
        vertex.z = 0;
        parkingRequestPoints.push(coordinates.applyOffset(vertex, true));
      });
      const cornerPoints = parkingRequestPoints.slice(-4);
      const parkingInfo = {
        parkingSpaceId: _.get(id, 'id'),
        parkingPoint: coordinates.applyOffset(lastPoint.position, true),
        parkingSpaceType: type,
      };
      WS.sendParkingRequest(start, waypoint, end, parkingInfo, laneWidth, cornerPoints, laneId);
      return true;
    }
    const points = _.isEmpty(routingPoints) ?
      this.routePoints.map((object) => {
        object.position.z = 0;
        return coordinates.applyOffset(object.position, true);
      }) : routingPoints.map((point) => {
        point.z = 0;
        return coordinates.applyOffset(point, true);
      });
    if (points.length === 3 && !_.isEmpty(this.deadJunctionInfo)) {
      const deadJunctionIdx = this.determinDeadEndJunctionRequest(points);
      if (deadJunctionIdx !== -1) {
        const deadJunction = this.deadJunctionInfo[deadJunctionIdx];
        WS.sendDeadEndJunctionRoutingRequest(
          points[0], deadJunction.inEndPoint, deadJunction.outStartPoint,
          points[2], deadJunction.inLaneIds, deadJunction.outLaneIds,
          [deadJunction.routingPoint],
        );
        return true;
      }
    }
    const start = (points.length > 1) ? points[0]
      : coordinates.applyOffset(carOffsetPosition, true);
    const start_heading = (points.length > 1) ? null : carHeading;
    const end = points[points.length - 1];
    const waypoint = (points.length > 1) ? points.slice(1, -1) : [];
    WS.requestRoute(start, start_heading, waypoint, end, this.parkingInfo);
    return true;
  }

  sendCycleRoutingRequest(routingName, cycleRoutingPoints, cycleNumber,
    carOffsetPosition, carHeading, coordinates) {
    const points = cycleRoutingPoints.map((point) => {
      point.z = 0;
      return coordinates.applyOffset(point, true);
    });
    const start = coordinates.applyOffset(carOffsetPosition, true);
    const start_heading = carHeading;
    const end = points[points.length - 1];
    const waypoint = (points.length > 1) ? points.slice(0, -1) : [];
    WS.requestDefaultCycleRouting(start, start_heading, waypoint, end, cycleNumber);
    return true;
  }

  addDefaultRouting(routingName) {
    if (this.routePoints.length < minDefaultRoutingPointsNum) {
      alert(`Please provide at least ${minDefaultRoutingPointsNum} end point.`);
      return false;
    }

    const points = this.routePoints.map((object) => {
      return object.position;
    });
    WS.saveDefaultRouting(routingName, points);
  }

  checkCycleRoutingAvailable(cycleRoutingPoints, carPosition, threshold) {
    const start = carPosition;
    const end = cycleRoutingPoints[cycleRoutingPoints.length - 1];
    if (_.isEmpty(start) || _.isEmpty(end)) {
      return false;
    }
    const distance =
      Math.sqrt(Math.pow((end.x - start.x), 2) + Math.pow((end.y - start.y), 2));
    return distance > threshold;
  }
<<<<<<< HEAD
=======

  isPointInParkingSpace(offsetPoint) {
    let index = -1;
    if (!_.isEmpty(this.parkingSpaceInfo) && !_.isEmpty(offsetPoint)) {
      index = _.findIndex(this.parkingSpaceInfo, item =>
        IsPointInRectangle(item.polygon.point, offsetPoint));
    }
    return index;
  }

  determinDeadEndJunctionRequest(offsetPoints) {
    const index = _.findIndex(this.deadJunctionInfo, deadJunction =>
      IsPointInRectangle(deadJunction.deadJunctionPoints, offsetPoints[1]));
    return index;
  }

  setDeadJunctionInfo(deadJunctionInfos) {
    this.deadJunctionInfo = deadJunctionInfos;
  }
>>>>>>> 3887d22c
}<|MERGE_RESOLUTION|>--- conflicted
+++ resolved
@@ -242,8 +242,6 @@
       Math.sqrt(Math.pow((end.x - start.x), 2) + Math.pow((end.y - start.y), 2));
     return distance > threshold;
   }
-<<<<<<< HEAD
-=======
 
   isPointInParkingSpace(offsetPoint) {
     let index = -1;
@@ -263,5 +261,4 @@
   setDeadJunctionInfo(deadJunctionInfos) {
     this.deadJunctionInfo = deadJunctionInfos;
   }
->>>>>>> 3887d22c
 }